--- conflicted
+++ resolved
@@ -1253,48 +1253,11 @@
 
         if(filter_.getDebug())
         {
-<<<<<<< HEAD
-          tf::StampedTransform rotationTrans;
-
-          // If there's some lag in the reporting of the transform, we want to ensure we have it
-          // before attempting the transform
-          transformSuccessful = tfListener_.waitForTransform(targetFrame, twistTmp.frame_id_, twistTmp.stamp_, ros::Duration(0.05));
-
-          if (transformSuccessful)
-          {
-            tf::StampedTransform trans;
-            tfListener_.lookupTransform(targetFrame, twistTmp.frame_id_, twistTmp.stamp_, trans);
-
-            // Transform to correct frame. The origin does NOT get transformed,
-            // as the body frame velocity is irrespective of the location of the
-            // sensor.
-            twistCorrected.setOrigin(tf::Vector3(0, 0, 0));
-            twistCorrected.setRotation(trans * twistTmp.getRotation());
-
-            // Now rotate the covariance: create an augmented
-            // matrix that contains a 3D rotation matrix in the
-            // upper-left and lower-right quadrants, and zeros
-            // elsewhere
-            tf::Matrix3x3 rot(trans.getRotation());
-            Eigen::MatrixXd rot6d(TWIST_SIZE, TWIST_SIZE);
-            rot6d.setIdentity();
-
-            for(size_t rInd = 0; rInd < POSITION_SIZE; ++rInd)
-            {
-              rot6d(rInd, 0) = rot.getRow(rInd).getX();
-              rot6d(rInd, 1) = rot.getRow(rInd).getY();
-              rot6d(rInd, 2) = rot.getRow(rInd).getZ();
-              rot6d(rInd+POSITION_SIZE, 3) = rot.getRow(rInd).getX();
-              rot6d(rInd+POSITION_SIZE, 4) = rot.getRow(rInd).getY();
-              rot6d(rInd+POSITION_SIZE, 5) = rot.getRow(rInd).getZ();
-            }
-=======
           debugStream_ << "Original measurement as tf object:\nLinear: " << twistLin <<
                           "\nRotational: " << twistRot <<
                           "\nOriginal update vector:\n" << updateVector <<
                           "\nOriginal covariance matrix:\n" << covarianceRotated << "\n";
         }
->>>>>>> 081822fe
 
         // 4. We need to transform this into the target frame (probably base_link)
         // It's unlikely that we'll get a velocity measurement in another frame, but
